#!/usr/bin/env python3

# Copyright (c) Facebook, Inc. and its affiliates.
# This source code is licensed under the MIT license found in the
# LICENSE file in the root directory of this source tree.
"""
File for miscellaneous utility functions and constants.
"""

from collections import deque, OrderedDict
from typing import Union, Optional, Set, Any, Dict, List, Tuple
from datetime import timedelta
import functools
import math
<<<<<<< HEAD
import pdb
import random
import sys
=======
>>>>>>> 0ece6eb4
import time
import re
import shutil
import json
import os

from parlai.core.message import Message
from parlai.utils.strings import colorize
from parlai.utils.io import PathManager
import parlai.utils.logging as logging

try:
    import torch

    __TORCH_AVAILABLE = True
except ImportError:
    # silence the error, we'll have other problems later if it's super necessary
    __TORCH_AVAILABLE = False


DISPLAY_MESSAGE_DEFAULT_FIELDS = {
    'episode_done',
    'id',
    'image',
    'text',
    'labels',
    'eval_labels',
    'label_candidates',
    'text_candidates',
    'reward',
    'eval_labels_vec',
    'text_vec',
    'label_candidates_vecs',
    'token_losses',
    'beam_texts',
}


def maintain_dialog_history(
    history,
    observation,
    reply='',
    historyLength=1,
    useReplies='label_else_model',
    dict=None,
    useStartEndIndices=True,
    splitSentences=False,
):
    """
    Keep track of dialog history, up to a truncation length.

    Either includes replies from the labels, model, or not all using param
    'replies'.

    DEPRECATED. USE PARLAI.CORE.TORCH_AGENT INSTEAD.
    """

    def parse(txt, splitSentences):
        if dict is not None:
            if splitSentences:
                vec = [dict.txt2vec(t) for t in txt.split('\n')]
            else:
                vec = dict.txt2vec(txt)
            return vec
        else:
            return [txt]

    if 'dialog' not in history:
        history['dialog'] = deque(maxlen=historyLength)
        history['episode_done'] = False
        history['labels'] = []

    if history['episode_done']:
        history['dialog'].clear()
        history['labels'] = []
        useReplies = 'none'
        history['episode_done'] = False

    if useReplies != 'none':
        if useReplies == 'model' or (
            useReplies == 'label_else_model' and len(history['labels']) == 0
        ):
            if reply:
                if useStartEndIndices:
                    reply = dict.start_token + ' ' + reply
                history['dialog'].extend(parse(reply, splitSentences))
        elif len(history['labels']) > 0:
            r = history['labels'][0]
            history['dialog'].extend(parse(r, splitSentences))

    obs = observation
    if 'text' in obs:
        if useStartEndIndices:
            obs['text'] = dict.end_token + ' ' + obs['text']
        history['dialog'].extend(parse(obs['text'], splitSentences))

    history['episode_done'] = obs['episode_done']

    labels = obs.get('labels', obs.get('eval_labels', None))
    if labels is not None:
        if useStartEndIndices:
            history['labels'] = [dict.start_token + ' ' + l for l in labels]
        else:
            history['labels'] = labels

    return history['dialog']


def load_cands(path, lines_have_ids=False, cands_are_replies=False):
    """
    Load global fixed set of candidate labels that the teacher provides.

    Every example will include these as candidates. The true labels for a specific
    example are also added to this set, so that it's possible to get the right answer.
    """
    if path is None:
        return None
    cands = []
    cnt = 0
    with PathManager.open(path) as read:
        for line in read:
            line = line.strip().replace('\\n', '\n')
            if len(line) > 0:
                cnt = cnt + 1
                # If lines are numbered we strip them of numbers.
                if cnt == 1 and line[0:2] == '1 ':
                    lines_have_ids = True
                # If tabs then the label_candidates are all the replies.
                if '\t' in line and not cands_are_replies:
                    cands_are_replies = True
                    cands = []
                if lines_have_ids:
                    space_idx = line.find(' ')
                    line = line[space_idx + 1 :]
                    if cands_are_replies:
                        sp = line.split('\t')
                        if len(sp) > 1 and sp[1] != '':
                            cands.append(sp[1])
                    else:
                        cands.append(line)
                else:
                    cands.append(line)
    return cands


class Timer(object):
    """
    Computes elapsed time.
    """

    def __init__(self):
        """
        Initialize timer.
        """
        self.running = True
        self.total = 0
        self.start = time.time()

    def reset(self):
        """
        Reset timer to zero.
        """
        self.running = True
        self.total = 0
        self.start = time.time()
        return self

    def resume(self):
        """
        Resume timer.
        """
        if not self.running:
            self.running = True
            self.start = time.time()
        return self

    def stop(self):
        """
        Pause timer.
        """
        if self.running:
            self.running = False
            self.total += time.time() - self.start
        return self

    def time(self):
        """
        Get current timer time.
        """
        if self.running:
            return self.total + time.time() - self.start
        return self.total


class TimeLogger:
    """
    Class for logging time progress against a goal.
    """

    def __init__(self):
        """
        Set up timer.
        """
        self.timer = Timer()
        self.tot_time = 0

    def total_time(self):
        """
        Return time elapsed at last log call.
        """
        return self.tot_time

    def time(self):
        """
        Return current timer time.
        """
        return self.timer.time()

    def log(self, done, total, report=None):
        """
        Log report, time elapsed, and percentage progress towards goal.

        :param done: number of examples completed so far
        :param total: total number of elements to be completed. if total > 0,
                      calculates the time remaining and percentage complete.
        :param report: dict of pairs to log

        :returns: tuple log string, log dict
            log string contains time elapsed and string representation of
            the log dict
            log dict contains pairs of all items to log, which includes
            percentage complete and projected time left if total > 0
        """
        from parlai.core.metrics import Metric  # delay import to prevent circular dep

        if isinstance(done, Metric):
            done = done.value()
        self.tot_time += self.timer.time()
        self.timer.reset()
        if report:
            report['exs'] = done
        if total > 0 and done > 0:
            progress = done / total
            seconds_left = max(0, self.tot_time / progress - self.tot_time)
            eta = timedelta(seconds=int(seconds_left + 0.5))
        else:
            progress = 0
            eta = "unknown"
        elapsed = timedelta(seconds=int(self.tot_time))

        text = (
            f'{progress:.1%} complete ({done:,d} / {total:,d}), '
            f'{elapsed} elapsed, {eta} eta'
        )
        if report:
            report_s = nice_report(report)
            text = f'{text}\n{report_s}'
        return text, report


class AttrDict(dict):
    """
    Helper class to have a dict-like object with dot access.

    For example, instead of `d = {'key': 'value'}` use
    `d = AttrDict(key='value')`.
    To access keys, instead of doing `d['key']` use `d.key`.

    While this has some limitations on the possible keys (for example, do not
    set the key `items` or you will lose access to the `items()` method), this
    can make some code more clear.
    """

    def __init__(self, *args, **kwargs):
        """
        Initialize AttrDict using input dict.
        """
        super().__init__(*args, **kwargs)
        self.__dict__ = self


class NoLock(object):
    """
    Empty `lock`.

    Does nothing when you enter or exit.
    """

    def __enter__(self):
        """
        No-op.
        """
        return self

    def __exit__(self, exc_type, exc_value, exc_traceback):
        """
        No-op.
        """
        pass


class ForkedPdb(pdb.Pdb):
    """
    A Pdb subclass that may be used from a forked multiprocessing child.

    See https://stackoverflow.com/questions/4716533/how-to-attach-debugger-to-a-python-subproccess
    """

    def interaction(self, *args, **kwargs):
        _stdin = sys.stdin
        try:
            sys.stdin = open('/dev/stdin')
            pdb.Pdb.interaction(self, *args, **kwargs)
        finally:
            sys.stdin = _stdin


def _report_sort_key(report_key: str) -> Tuple[str, str]:
    """
    Sorting name for reports.

    Sorts by main metric alphabetically, then by task.
    """
    # if metric is on its own, like "f1", we will return ('', 'f1')
    # if metric is from multitask, we denote it.
    # e.g. "convai2/f1" -> ('convai2', 'f1')
    # we handle multiple cases of / because sometimes teacher IDs have
    # filenames.
    fields = report_key.split("/")
    main_key = fields.pop(-1)
    sub_key = '/'.join(fields)
    return (sub_key or 'all', main_key)


def float_formatter(f: Union[float, int]) -> str:
    """
    Format a float as a pretty string.
    """
    if f != f:
        # instead of returning nan, return "" so it shows blank in table
        return ""
    if isinstance(f, int):
        # don't do any rounding of integers, leave them alone
        return str(f)
    if f >= 1000:
        # numbers > 1000 just round to the nearest integer
        s = f'{f:.0f}'
    else:
        # otherwise show 4 significant figures, regardless of decimal spot
        s = f'{f:.4g}'
    # replace leading 0's with blanks for easier reading
    # example:  -0.32 to -.32
    s = s.replace('-0.', '-.')
    if s.startswith('0.'):
        s = s[1:]
    # Add the trailing 0's to always show 4 digits
    # example: .32 to .3200
    if s[0] == '.' and len(s) < 5:
        s += '0' * (5 - len(s))
    return s


def _line_width():
    if os.environ.get('PARLAI_FORCE_WIDTH'):
        try:
            return int(os.environ['PARLAI_FORCE_WIDTH'])
        except ValueError:
            pass
    try:
        # if we're in an interactive ipython notebook, hardcode a longer width
        __IPYTHON__
        return 128
    except NameError:
        return shutil.get_terminal_size((88, 24)).columns


def nice_report(report) -> str:
    """
    Render an agent Report as a beautiful string.

    If pandas is installed,  we will use it to render as a table. Multitask
    metrics will be shown per row, e.g.

    .. code-block:
                 f1   ppl
       all     .410  27.0
       task1   .400  32.0
       task2   .420  22.0

    If pandas is not available, we will use a dict with like-metrics placed
    next to each other.
    """
    if not report:
        return ""

    from parlai.core.metrics import Metric

    try:
        import pandas as pd

        use_pandas = True
    except ImportError:
        use_pandas = False

    sorted_keys = sorted(report.keys(), key=_report_sort_key)
    output: OrderedDict[Union[str, Tuple[str, str]], float] = OrderedDict()
    for k in sorted_keys:
        v = report[k]
        if isinstance(v, Metric):
            v = v.value()
        if use_pandas:
            output[_report_sort_key(k)] = v
        else:
            output[k] = v

    if use_pandas:
        line_width = _line_width()

        df = pd.DataFrame([output])
        df.columns = pd.MultiIndex.from_tuples(df.columns)
        df = df.stack().transpose().droplevel(0, axis=1)
        result = "   " + df.to_string(
            na_rep="",
            line_width=line_width - 3,  # -3 for the extra spaces we add
            float_format=float_formatter,
            index=df.shape[0] > 1,
        ).replace("\n\n", "\n").replace("\n", "\n   ")
        result = re.sub(r"\s+$", "", result)
        return result
    else:
        return json.dumps(
            {
                k: round_sigfigs(v, 4) if isinstance(v, float) else v
                for k, v in output.items()
            }
        )


def round_sigfigs(x: Union[float, 'torch.Tensor'], sigfigs=4) -> float:
    """
    Round value to specified significant figures.

    :param x: input number
    :param sigfigs: number of significant figures to return

    :returns: float number rounded to specified sigfigs
    """
    x_: float
    if __TORCH_AVAILABLE and isinstance(x, torch.Tensor):
        x_ = x.item()
    else:
        x_ = x  # type: ignore

    try:
        if x_ == 0:
            return 0
        return round(x_, -(math.floor(math.log10(abs(x_)) - sigfigs + 1)))
    except (ValueError, OverflowError) as ex:
        if x_ in [float('inf'), float('-inf')] or x_ != x_:  # inf or nan
            return x_
        else:
            raise ex


single_nolock = NoLock()


def no_lock():
    """
    Build a nolock for other classes to use for no-op locking.
    """
    return single_nolock


def clip_text(text, max_len):
    """
    Clip text to max length, adding ellipses.
    """
    if len(text) > max_len:
        begin_text = ' '.join(text[: math.floor(0.8 * max_len)].split(' ')[:-1])
        end_text = ' '.join(
            text[(len(text) - math.floor(0.2 * max_len)) :].split(' ')[1:]
        )
        if len(end_text) > 0:
            text = begin_text + ' ...\n' + end_text
        else:
            text = begin_text + ' ...'
    return text


def _ellipse(lst: List[str], max_display: int = 5, sep: str = '|') -> str:
    """
    Like join, but possibly inserts an ellipsis.

    :param lst: The list to join on
    :param int max_display: the number of items to display for ellipsing.
        If -1, shows all items
    :param string sep: the delimiter to join on
    """
    # copy the list (or force it to a list if it's a set)
    choices = list(lst)
    # insert the ellipsis if necessary
    if max_display > 0 and len(choices) > max_display:
        ellipsis = '... ({} of {} shown)'.format(max_display, len(choices))
        choices = choices[:max_display] + [ellipsis]
    return sep.join(str(c) for c in choices)


def display_messages(
    msgs: List[Dict[str, Any]],
    prettify: bool = False,
    ignore_fields: str = '',
    max_len: int = 1000,
    verbose: bool = False,
) -> Optional[str]:
    """
    Return a string describing the set of messages provided.

    If prettify is true, candidates are displayed using prettytable. ignore_fields
    provides a list of fields in the msgs which should not be displayed.
    """

    def _token_losses_line(
        msg: Dict[str, Any], ignore_fields: List[str], space: str
    ) -> Optional[str]:
        """
        Displays the loss associated with each token. Can be used for debugging
        generative models.

        See TorchGeneratorAgent._construct_token_losses for an example implementation.
        """
        key = 'token_losses'
        token_losses = msg.get(key, None)
        if key in ignore_fields or not token_losses:
            return None
        # Reduce losses to 4 significant figures
        formatted_tl = ' | '.join(
            [f"{tl[0]} {float('{:.4g}'.format(tl[1]))}" for tl in token_losses]
        )
        return f'{space}[{key}]: {formatted_tl}'

    lines = []
    episode_done = False
    ignore_fields_ = ignore_fields.split(',')
    for index, msg in enumerate(msgs):
        if msg is None or (index == 1 and 'agent_reply' in ignore_fields_):
            # We only display the first agent (typically the teacher) if we
            # are ignoring the agent reply.
            continue
        agent_id = msg.get('id', '[no id field]')
        if verbose:
            lines.append(colorize('[id]:', 'field') + ' ' + colorize(agent_id, 'id'))

        if msg.get('episode_done'):
            episode_done = True
        # Possibly indent the text (for the second speaker, if two).
        space = ''
        if len(msgs) == 2 and index == 1:
            space = '   '
        # Only display rewards !=0 as they are confusing in non-RL tasks.
        if msg.get('reward', 0) != 0:
            lines.append(space + '[reward: {r}]'.format(r=msg['reward']))
        for key in msg:
            if key not in DISPLAY_MESSAGE_DEFAULT_FIELDS and key not in ignore_fields_:
                field = colorize('[' + key + ']:', 'field')
                if type(msg[key]) is list:
                    value = _ellipse(msg[key], sep='\n  ')
                else:
                    value = clip_text(str(msg.get(key)), max_len)
                line = field + ' ' + colorize(value, 'text2')
                lines.append(space + line)
        if type(msg.get('image')) in [str, torch.Tensor]:
            lines.append(f'[ image ]: {msg["image"]}')
        if msg.get('text', ''):
            text = clip_text(msg['text'], max_len)
            if index == 0:
                style = 'bold_text'
            else:
                style = 'labels'
            if verbose:
                lines.append(
                    space + colorize('[text]:', 'field') + ' ' + colorize(text, style)
                )
            else:
                lines.append(
                    space
                    + colorize("[" + agent_id + "]:", 'field')
                    + ' '
                    + colorize(text, style)
                )
        for field in {'labels', 'eval_labels', 'label_candidates', 'text_candidates'}:
            if msg.get(field) and field not in ignore_fields_:
                string = '{}{} {}'.format(
                    space,
                    colorize('[' + field + ']:', 'field'),
                    colorize(_ellipse(msg[field]), field),
                )
                lines.append(string)
        # Handling this separately since we need to clean up the raw output before displaying.
        token_loss_line = _token_losses_line(msg, ignore_fields_, space)
        if token_loss_line:
            lines.append(token_loss_line)

    if episode_done:
        lines.append(
            colorize('- - - - - - - END OF EPISODE - - - - - - - - - -', 'highlight')
        )

    return '\n'.join(lines)


def str_to_msg(txt, ignore_fields=''):
    """
    Convert formatted string to ParlAI message dict.

    :param txt:
        formatted string to convert. String format is tab-separated fields,
        with colon separating field name and contents.
    :param ignore_fields:
        (default '') comma-separated field names to not
        include in the msg dict even if they're in the string.
    """

    def tostr(txt):
        txt = str(txt)
        txt = txt.replace('\\t', '\t')
        txt = txt.replace('\\n', '\n')
        txt = txt.replace('__PIPE__', '|')
        return txt

    def tolist(txt):
        vals = txt.split('|')
        for v in vals:
            v = tostr(v)
        return vals

    def convert(key, value):
        if key == 'text' or key == 'id':
            return tostr(value)
        elif (
            key == 'label_candidates'
            or key == 'labels'
            or key == 'eval_labels'
            or key == 'text_candidates'
        ):
            return tolist(value)
        elif key == 'episode_done':
            return bool(value)
        else:
            return tostr(value)

    if txt == '' or txt is None:
        return None

    msg = {}
    for t in txt.split('\t'):
        ind = t.find(':')
        key = t[:ind]
        value = t[ind + 1 :]
        if key not in ignore_fields.split(','):
            msg[key] = convert(key, value)
    msg['episode_done'] = msg.get('episode_done', False)
    return Message(msg)


def msg_to_str(msg, ignore_fields=''):
    """
    Convert ParlAI message dict to string.

    :param msg:
        dict to convert into a string.
    :param ignore_fields:
        (default '') comma-separated field names to not include in the string
        even if they're in the msg dict.
    """

    def filter(txt):
        txt = str(txt)
        txt = txt.replace('\t', '\\t')
        txt = txt.replace('\n', '\\n')
        txt = txt.replace('|', '__PIPE__')
        return txt

    def add_field(name, data):
        if name == 'reward' and data == 0:
            return ''
        if name == 'episode_done' and data is False:
            return ''
        txt = ''
        if type(data) == tuple or type(data) == set or type(data) == list:
            # list entries
            for c in data:
                txt += filter(c) + "|"
            txt = txt[:-1]
        else:
            # single fields
            txt = filter(data)
        return name + ":" + txt + '\t'

    default_fields = [
        'id',
        'text',
        'labels',
        'label_candidates',
        'episode_done',
        'reward',
    ]
    txt = ""
    ignore_fields = ignore_fields.split(',')
    for f in default_fields:
        if f in msg and f not in ignore_fields:
            txt += add_field(f, msg[f])
    for f in msg.keys():
        if f not in default_fields and f not in ignore_fields:
            txt += add_field(f, msg[f])
    return txt.rstrip('\t')


# DEPRECATION DAY: DELETE
def set_namedtuple_defaults(namedtuple, default=None):
    """
    Set *all* of the fields for a given nametuple to a singular value.

    Additionally removes the default docstring for each field.
    Modifies the tuple in place, but returns it anyway.

    More info:
    https://stackoverflow.com/a/18348004

    :param namedtuple: A constructed collections.namedtuple
    :param default: The default value to set.

    :returns: the modified namedtuple
    """
    namedtuple.__new__.__defaults__ = (default,) * len(namedtuple._fields)
    for f in namedtuple._fields:
        del getattr(namedtuple, f).__doc__
    return namedtuple


_seen_logs: Set[str] = set()


def warn_once(msg: str) -> None:
    """
    Log a warning, but only once.

    :param str msg: Message to display
    """
    global _seen_logs
    if msg not in _seen_logs:
        _seen_logs.add(msg)
        logging.warn(msg)


def error_once(msg: str) -> None:
    """
    Log an error, but only once.

    :param str msg: Message to display
    """
    global _seen_logs
    if msg not in _seen_logs:
        _seen_logs.add(msg)
        logging.error(msg)


def recursive_getattr(obj, attr, *args):
    """
    Recursive call to getattr for nested attributes.
    """

    def _getattr(obj, attr):
        return getattr(obj, attr, *args)

    return functools.reduce(_getattr, [obj] + attr.split('.'))<|MERGE_RESOLUTION|>--- conflicted
+++ resolved
@@ -12,12 +12,8 @@
 from datetime import timedelta
 import functools
 import math
-<<<<<<< HEAD
 import pdb
-import random
 import sys
-=======
->>>>>>> 0ece6eb4
 import time
 import re
 import shutil
